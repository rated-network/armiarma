package peering

import (
<<<<<<< HEAD
=======
	"context"
	"sync/atomic"
>>>>>>> 4ac13ce8
	"time"

	promth "github.com/migalabs/armiarma/src/prometheus"
	"github.com/prometheus/client_golang/prometheus"
	"github.com/sirupsen/logrus"
)

// ServeMetrics
// * This method will serve the global peerstore values to the
// * local prometheus instance
func (c *PeeringService) ServeMetrics() {
	// Generate new ticker
	ticker := time.NewTicker(promth.MetricLoopInterval)
	// register variables
	prometheus.MustRegister(PrunedErrorDistribution)
	prometheus.MustRegister(ErrorAttemptDistribution)
	prometheus.MustRegister(PeersAttemptedInLastIteration)
	prometheus.MustRegister(PeerstoreIterTime)
	//prometheus.MustRegister(IterForcingNextConnTime)

	// routine to loop
	go func() {
		for {
			select {
			case <-ticker.C:

				iterTime := c.strategy.LastIterTime()
				peersPeriter := c.strategy.AttemptedPeersSinceLastIter()
				//peerIterForcingTime := c.strategy.IterForcingNextConnTime()
				controlDist := c.strategy.ControlDistribution()
				errorAttemptDist := c.strategy.GetErrorAttemptDistribution()
				// get new values
				PeerstoreIterTime.Set(iterTime) // Float in seconds
				PeersAttemptedInLastIteration.Set(float64(peersPeriter))
				//IterForcingNextConnTime.Set(peerIterForcingTime)

				// generate the distribution
				for key, value := range controlDist {
					PrunedErrorDistribution.WithLabelValues(key).Set(float64(atomic.LoadInt64(value)))
				}
				// generate the distribution
				for key, value := range errorAttemptDist {
					ErrorAttemptDistribution.WithLabelValues(key).Set(float64(atomic.LoadInt64(value)))
				}

				Log.WithFields(logrus.Fields{
					"LastIterTime(secs)":          iterTime,
					"AttemptedPeersSinceLastIter": peersPeriter,
					//"IterForcingNextConnTime":         peerIterForcingTime,
					"ControlDistribution":        controlDist,
					"ControlAttemptDistribution": errorAttemptDist,
				}).Info("peering metrics summary")

			case <-c.ctx.Done():
				Log.Info("Closing the prometheus metrics export service")
				// closing the routine in a ordened way
				ticker.Stop()
				return
			}
		}
	}()
}<|MERGE_RESOLUTION|>--- conflicted
+++ resolved
@@ -1,11 +1,8 @@
 package peering
 
 import (
-<<<<<<< HEAD
-=======
 	"context"
 	"sync/atomic"
->>>>>>> 4ac13ce8
 	"time"
 
 	promth "github.com/migalabs/armiarma/src/prometheus"
